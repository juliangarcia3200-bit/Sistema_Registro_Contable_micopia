--- conflicted
+++ resolved
@@ -1,4 +1,4 @@
-<<<<<<< HEAD
+
 import pandas as pd 
 print("Sistema de Registro Contable")   
 
@@ -31,8 +31,7 @@
 print(f"Subtotal: {subtotal:.2f}")  
 print(f"IVA: {iva:.2f}")
 print(f"Total factura: {total_factura:.2f}")    
-=======
-print("Sistema de Registro Contable")
+
 
 UVT_2024 = 47065  # pesos
 
@@ -133,5 +132,3 @@
 empleados = agregar_empleados(empleados, 3, "Darwin", 2000000)
 
 print(empleados)
-
->>>>>>> 017bcba4
